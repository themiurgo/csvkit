--- conflicted
+++ resolved
@@ -95,11 +95,7 @@
         for row in jointab:
             output.writerow(row)
 
-<<<<<<< HEAD
-    def _parse_join_column_names(self,join_string):
-=======
     def _parse_join_column_names(self, join_string):
->>>>>>> b664cc12
         """
         Parse a list of join columns.
         """
