#!/usr/bin/env python

import argparse
import bz2
import gzip
import os.path
import sys

from csvkit import CSVKitReader
from csvkit.exceptions import ColumnIdentifierError

class CSVFileType(object):
    """
    An argument factory like argparse.FileType with compression support.
    """

    def __init__(self, mode = "rb"):
        """
        Initialize the factory.
        """
        self._mode = mode

    def __call__(self, path):
        """
        Build a file-like object from the specified path.
        """
        if path == "-":
            if "r" in self._mode:
                return sys.stdin
            elif "w" in self._mode:
                return sys.stdout
            else:
                raise ValueError("invalid path \"-\" with mode {0}".format(self._mode))
        else:
            (_, extension) = os.path.splitext(path)

            if extension == ".gz":
                return gzip.open(path, self._mode)
            if extension == ".bz2":
                return bz2.BZ2File(path, self._mode)
            else:
                return open(path, self._mode)

class CSVKitUtility(object):
    description = ''
    epilog = ''
    override_flags = ''

    def __init__(self, args=None, output_file=None):
        """
        Perform argument processing and other setup for a CSVKitUtility.
        """
        self._init_common_parser()
        self.add_arguments()
        self.args = self.argparser.parse_args(args)

        self.reader_kwargs = self._extract_csv_reader_kwargs()
        self.writer_kwargs = self._extract_csv_writer_kwargs()

        self._install_exception_handler()

        if output_file is None:
            self.output_file = sys.stdout
        else:
            self.output_file = output_file

    def add_arguments(self):
        """
        Called upon initialization once the parser for common arguments has been constructed.

        Should be overriden by individual utilities.
        """
        raise NotImplementedError('add_arguments must be provided by each subclass of CSVKitUtility.')

    def main(self):
        """
        Main loop of the utility.

        Should be overriden by individual utilities and explicitly called by the executing script.
        """
        raise NotImplementedError(' must be provided by each subclass of CSVKitUtility.')

    def _init_common_parser(self):
        """
        Prepare a base argparse argument parser so that flags are consistent across different shell command tools.
        If you want to constrain which common args are present, you can pass a string for 'omitflags'. Any argument
        whose single-letter form is contained in 'omitflags' will be left out of the configured parser. Use 'f' for 
        file.
        """
        self.argparser = argparse.ArgumentParser(description=self.description, epilog=self.epilog)

        # Input
        if 'f' not in self.override_flags:
            self.argparser.add_argument('file', metavar="FILE", nargs='?', type=CSVFileType(), default=sys.stdin,
                                help='The CSV file to operate on. If omitted, will accept input on STDIN.')
        if 'd' not in self.override_flags:
            self.argparser.add_argument('-d', '--delimiter', dest='delimiter',
                                help='Delimiting character of the input CSV file.')
        if 't' not in self.override_flags:
            self.argparser.add_argument('-t', '--tabs', dest='tabs', action='store_true',
                                help='Specifies that the input CSV file is delimited with tabs. Overrides "-d".')
        if 'q' not in self.override_flags:
            self.argparser.add_argument('-q', '--quotechar', dest='quotechar',
                                help='Character used to quote strings in the input CSV file.')
        if 'u' not in self.override_flags:
            self.argparser.add_argument('-u', '--quoting', dest='quoting', type=int, choices=[0,1,2,3],
                                help='Quoting style used in the input CSV file. 0 = Quote Minimal, 1 = Quote All, 2 = Quote Non-numeric, 3 = Quote None.')
        if 'b' not in self.override_flags:
            self.argparser.add_argument('-b', '--doublequote', dest='doublequote', action='store_true',
                                help='Whether or not double quotes are doubled in the input CSV file.')
        if 'p' not in self.override_flags:
            self.argparser.add_argument('-p', '--escapechar', dest='escapechar',
                                help='Character used to escape the delimiter if quoting is set to "Quote None" and the quotechar if doublequote is not specified.')
        if 'z' not in self.override_flags:
            self.argparser.add_argument('-z', '--maxfieldsize', dest='maxfieldsize', type=int,
                                help='Maximum length of a single field in the input CSV file.')
        if 'e' not in self.override_flags:
            self.argparser.add_argument('-e', '--encoding', dest='encoding', default='utf-8',
                                help='Specify the encoding the input CSV file.')
        if 'v' not in self.override_flags:
            self.argparser.add_argument('-v', '--verbose', dest='verbose', action='store_true',
                                help='Print detailed tracebacks when errors occur.')
        if 's' not in self.override_flags:
            self.argparser.add_argument('-s', '--snifflimit', dest='snifflimit', type=int,
                                help='Limit csv dialect sniffing to the specified number of bytes.')


        # Output
        if 'l' not in self.override_flags:
            self.argparser.add_argument('-l', '--linenumbers', dest='line_numbers', action='store_true',
                                help='Insert a column of line numbers at the front of the output. Useful when piping to grep or as a simple primary key.')

    def _extract_csv_reader_kwargs(self):
        """
        Extracts those from the command-line arguments those would should be passed through to the input CSV reader(s).
        """
        kwargs = {}
        if self.args.encoding:
            kwargs['encoding'] = self.args.encoding

        if self.args.tabs:
            kwargs['delimiter'] = '\t'
        elif self.args.delimiter:
            kwargs['delimiter'] = self.args.delimiter

        if self.args.quotechar:
            kwargs['quotechar'] = self.args.quotechar

        if self.args.quoting:
            kwargs['quoting'] = self.args.quoting

        if self.args.doublequote:
            kwargs['doublequote'] = self.args.doublequote

        if self.args.escapechar:
            kwargs['escapechar'] = self.args.escapechar

<<<<<<< HEAD
        if self.args.snifflimit:
            kwargs['snifflimit'] = self.args.snifflimit
            
=======
        if self.args.maxfieldsize:
            kwargs['maxfieldsize'] = self.args.maxfieldsize

>>>>>>> 9462bcdf
        return kwargs

    def _extract_csv_writer_kwargs(self):
        """
        Extracts those from the command-line arguments those would should be passed through to the output CSV writer.
        """
        kwargs = {}

        if 'l' not in self.override_flags and self.args.line_numbers:
            kwargs['line_numbers'] = True

        return kwargs

    def _install_exception_handler(self):
        """
        Installs a replacement for sys.excepthook, which handles pretty-printing uncaught exceptions.
        """
        def handler(t, value, traceback):
            if self.args.verbose:
                sys.__excepthook__(t, value, traceback)
            else:
                # Special case handling for Unicode errors, which behave very strangely
                # when cast with unicode()
                if t == UnicodeDecodeError:
                    sys.stderr.write('%s\n' % value)
                else:
                    sys.stderr.write('%s\n' % unicode(value).encode('utf-8'))

        sys.excepthook = handler

def match_column_identifier(column_names, c):
    """
    Determine what column a single column id (name or index) matches in a series of column names.
    Note that integer values are *always* treated as positional identifiers. If you happen to have
    column names which are also integers, you must specify them using a positional index."""
    if isinstance(c, basestring) and not c.isdigit() and c in column_names:
        return column_names.index(c)
    else:
        try:
            c = int(c) - 1
        # Fail out if neither a column name nor an integer
        except:
            raise ColumnIdentifierError('Column identifier "%s" is neither a index, nor a existing column\'s name.' % c)

        # Fail out if index is 0-based
        if c < 0:
            raise ColumnIdentifierError('Columns 0 is not valid; columns are 1-based.')

        # Fail out if index is out of range
        if c >= len(column_names):
            raise ColumnIdentifierError('Index %i is beyond the last named column, "%s" at index %i.' % (c, column_names[-1], len(column_names) - 1))

    return c

def parse_column_identifiers(ids, column_names):
    """
    Parse a comma-separated list of column indices AND/OR names into a list of integer indices.

    Note: Column indices are 1-based.
    """
    # If not specified, return all columns 
    if not ids:
        return range(len(column_names))

    columns = []

    for c in ids.split(','):
        columns.append(match_column_identifier(column_names, c.strip()))

    return columns

def print_column_names(f, output, **reader_kwargs):
    """
    Pretty-prints the names and indices of all columns to a file-like object (usually sys.stdout).
    """
    rows = CSVKitReader(f, **reader_kwargs)
    column_names = rows.next()

    for i, c in enumerate(column_names):
        output.write('%3i: %s\n' % (i + 1, c))

    sys.exit()<|MERGE_RESOLUTION|>--- conflicted
+++ resolved
@@ -120,10 +120,6 @@
         if 'v' not in self.override_flags:
             self.argparser.add_argument('-v', '--verbose', dest='verbose', action='store_true',
                                 help='Print detailed tracebacks when errors occur.')
-        if 's' not in self.override_flags:
-            self.argparser.add_argument('-s', '--snifflimit', dest='snifflimit', type=int,
-                                help='Limit csv dialect sniffing to the specified number of bytes.')
-
 
         # Output
         if 'l' not in self.override_flags:
@@ -135,6 +131,7 @@
         Extracts those from the command-line arguments those would should be passed through to the input CSV reader(s).
         """
         kwargs = {}
+
         if self.args.encoding:
             kwargs['encoding'] = self.args.encoding
 
@@ -155,15 +152,9 @@
         if self.args.escapechar:
             kwargs['escapechar'] = self.args.escapechar
 
-<<<<<<< HEAD
-        if self.args.snifflimit:
-            kwargs['snifflimit'] = self.args.snifflimit
-            
-=======
         if self.args.maxfieldsize:
             kwargs['maxfieldsize'] = self.args.maxfieldsize
 
->>>>>>> 9462bcdf
         return kwargs
 
     def _extract_csv_writer_kwargs(self):
@@ -198,7 +189,8 @@
     """
     Determine what column a single column id (name or index) matches in a series of column names.
     Note that integer values are *always* treated as positional identifiers. If you happen to have
-    column names which are also integers, you must specify them using a positional index."""
+    column names which are also integers, you must specify them using a positional index.
+    """
     if isinstance(c, basestring) and not c.isdigit() and c in column_names:
         return column_names.index(c)
     else:
